--- conflicted
+++ resolved
@@ -14,8 +14,4 @@
 # limitations under the License.
 """Compliance automation package."""
 
-<<<<<<< HEAD
-__version__ = '1.16.0'
-=======
-__version__ = '1.19.0'
->>>>>>> 62490d5c
+__version__ = '1.19.0'